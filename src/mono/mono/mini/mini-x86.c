--- conflicted
+++ resolved
@@ -4681,14 +4681,12 @@
 			MONO_VARINFO (cfg, ins->inst_c0)->live_range_end = code - cfg->native_code;
 			break;
 		}
-<<<<<<< HEAD
 		case OP_NACL_GC_SAFE_POINT: {
 #if defined(__native_client_codegen__)
 			code = emit_call (cfg, code, MONO_PATCH_INFO_ABS, (gpointer)mono_nacl_gc);
 #endif
 			break;
 		}
-=======
 		case OP_GC_LIVENESS_DEF:
 		case OP_GC_LIVENESS_USE:
 		case OP_GC_PARAM_SLOT_LIVENESS_DEF:
@@ -4698,7 +4696,6 @@
 			ins->backend.pc_offset = code - cfg->native_code;
 			bb->spill_slot_defs = g_slist_prepend_mempool (cfg->mempool, bb->spill_slot_defs, ins);
 			break;
->>>>>>> 5d9c3fe5
 		default:
 			g_warning ("unknown opcode %s\n", mono_inst_name (ins->opcode));
 			g_assert_not_reached ();
