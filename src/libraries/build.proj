--- conflicted
+++ resolved
@@ -39,17 +39,7 @@
       StandardOutputImportance="Low"
       Command="&quot;$(NuGetToolPath)&quot; install &quot; $(SourceDir).nuget\packages.config &quot;  -o &quot; $(PackagesDir) &quot; $(NuGetConfigCommandLine)" />
 
-<<<<<<< HEAD
-    <!-- Copy build tools to tools directory -->
-    <ItemGroup>
-      <BuildToolFiles Include="$(PackagesDir)Microsoft.DotNet.BuildTools.$(BuildToolsVersion)\lib\**\*" />
-    </ItemGroup>
-    <Copy SourceFiles="@(BuildToolFiles)" DestinationFiles="@(BuildToolFiles->'$(ToolsDir)%(RecursiveDir)%(Filename)%(Extension)')" />
-
-    <Touch Files="$(BuildToolsInstallSempahore)" AlwaysCreate="true" />
-=======
     <Touch Files="$(BuildToolsInstallSemaphore)" AlwaysCreate="true" />
->>>>>>> 6bbc855d
   </Target>
 
   <ItemGroup>
